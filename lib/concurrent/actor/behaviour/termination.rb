module Concurrent
  module Actor
    module Behaviour

      # Handles actor termination.
      # @note Actor rejects envelopes when terminated.
      # @note TODO missing example
      class Termination < Abstract

        # @!attribute [r] terminated
        #   @return [Edge::Event] event which will become set when actor is terminated.
        attr_reader :terminated

<<<<<<< HEAD
        def initialize(core, subsequent, core_options)
          super core, subsequent, core_options
          @terminated = Concurrent::Event.new
=======
        def initialize(core, subsequent)
          super core, subsequent
          @terminated = Concurrent.event
>>>>>>> cbb1c75d
        end

        # @note Actor rejects envelopes when terminated.
        # @return [true, false] if actor is terminated
        def terminated?
          @terminated.completed?
        end

        def on_envelope(envelope)
          case envelope.message
          when :terminated?
            terminated?
          when :terminate!
            terminate!
          when :terminated_event # TODO rename to :termination_event
            terminated
          else
            if terminated?
              reject_envelope envelope
              MESSAGE_PROCESSED
            else
              pass envelope
            end
          end
        end

        # Terminates the actor. Any Envelope received after termination is rejected.
        # Terminates all its children, does not wait until they are terminated.
        def terminate!
          return true if terminated?
<<<<<<< HEAD
          terminated.set
          broadcast(true, :terminated) # TODO do not end up in Dead Letter Router
=======
          terminated.complete
          broadcast(:terminated) # TODO do not end up in Dead Letter Router
>>>>>>> cbb1c75d
          parent << :remove_child if parent
          true
        end
      end
    end
  end
end<|MERGE_RESOLUTION|>--- conflicted
+++ resolved
@@ -11,15 +11,9 @@
         #   @return [Edge::Event] event which will become set when actor is terminated.
         attr_reader :terminated
 
-<<<<<<< HEAD
         def initialize(core, subsequent, core_options)
           super core, subsequent, core_options
-          @terminated = Concurrent::Event.new
-=======
-        def initialize(core, subsequent)
-          super core, subsequent
           @terminated = Concurrent.event
->>>>>>> cbb1c75d
         end
 
         # @note Actor rejects envelopes when terminated.
@@ -50,13 +44,8 @@
         # Terminates all its children, does not wait until they are terminated.
         def terminate!
           return true if terminated?
-<<<<<<< HEAD
-          terminated.set
+          terminated.complete
           broadcast(true, :terminated) # TODO do not end up in Dead Letter Router
-=======
-          terminated.complete
-          broadcast(:terminated) # TODO do not end up in Dead Letter Router
->>>>>>> cbb1c75d
           parent << :remove_child if parent
           true
         end
