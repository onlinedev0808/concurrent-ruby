--- conflicted
+++ resolved
@@ -50,14 +50,9 @@
   # @!visibility private
   module JavaAtomicFixnum # :nodoc:
 
-<<<<<<< HEAD
-    def allocate_storage(init)
-      @atomic = java.util.concurrent.atomic.AtomicLong.new(init)
-=======
     # @!visibility private
     def allocate_storage(init) # :nodoc:
-      @atomic = java.utli.concurrent.atomic.AtomicLong.new(init)
->>>>>>> 90137f2b
+      @atomic = java.util.concurrent.atomic.AtomicLong.new(init)
     end
 
     def value
