require 'thread'
require 'functional'

require 'concurrent/thread_pool'
<<<<<<< HEAD
require 'concurrent/utilities'
=======
>>>>>>> 9b09e25c

module Concurrent

  def self.new_cached_thread_pool
    return CachedThreadPool.new
  end

  class CachedThreadPool < ThreadPool
    behavior(:thread_pool)

    DEFAULT_GC_INTERVAL = 60
    DEFAULT_THREAD_IDLETIME = 60

    attr_reader :working

    def initialize(opts = {})
      @gc_interval = (opts[:gc_interval] || DEFAULT_GC_INTERVAL).freeze
      @thread_idletime = (opts[:thread_idletime] || DEFAULT_THREAD_IDLETIME).freeze
      @max_threads = opts[:max_threads] || opts[:max] || MAX_POOL_SIZE

      if @max_threads < MIN_POOL_SIZE || @max_threads > MAX_POOL_SIZE
        raise ArgumentError.new("size must be from #{MIN_POOL_SIZE} to #{MAX_POOL_SIZE}")
      end

      super()
      @working = 0
    end

    def kill
      @status = :killed
      mutex.synchronize do
        @pool.each{|t| Thread.kill(t.thread) }
      end
    end

    def size
      return @pool.length
    end
    alias_method :length, :size

    def post(*args, &block)
      raise ArgumentError.new('no block given') unless block_given?
      if running?
        mutex.synchronize do
          collect_garbage if @pool.empty?
          if @working >= @pool.length && @pool.length < @max_threads
            create_worker_thread
          end
          @queue << [args, block]
        end
        return true
      else
        return false
      end
    end

    # @private
    def status # :nodoc:
      mutex.synchronize do
        @pool.collect do |worker|
          [
            worker.status,
            worker.status == :idle ? delta(worker.idletime, timestamp) : nil,
            worker.thread.status
          ]
        end
      end
    end

    private

    Worker = Struct.new(:status, :idletime, :thread)

    # @private
    def create_worker_thread # :nodoc:
      worker = Worker.new(:idle, timestamp, nil)

      worker.thread = Thread.new(worker) do |me|
        Thread.current.abort_on_exception = false

        loop do
          task = @queue.pop

          mutex.synchronize do
            @working += 1
            me.status = :working
          end

          if task == :stop
            me.status = :stopping
            break
          else
            task.last.call(*task.first)
            mutex.synchronize do
              @working -= 1
              me.status = :idle
              me.idletime = timestamp
            end
          end
        end

        mutex.synchronize do
          @pool.delete(me)
          if @pool.empty?
            @termination.set
            @status = :shutdown unless killed?
          end
        end
      end

      @pool << worker
    end

    # @private
    def collect_garbage # :nodoc:
      @collector = Thread.new do
        Thread.current.abort_on_exception = false
        loop do
          sleep(@gc_interval)
          mutex.synchronize do
            @pool.reject! do |worker|
              worker.thread.status.nil? ||
                (worker.status == :idle && @thread_idletime >= delta(worker.idletime, timestamp))
            end
          end
          @working = @pool.count{|worker| worker.status == :working}
          break if @pool.empty?
        end
      end
    end
  end
end<|MERGE_RESOLUTION|>--- conflicted
+++ resolved
@@ -2,10 +2,6 @@
 require 'functional'
 
 require 'concurrent/thread_pool'
-<<<<<<< HEAD
-require 'concurrent/utilities'
-=======
->>>>>>> 9b09e25c
 
 module Concurrent
 
